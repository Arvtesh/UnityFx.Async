--- conflicted
+++ resolved
@@ -13,7 +13,6 @@
         }
       },
       "is_incremental": true,
-<<<<<<< HEAD
       "version": ""
     },
     {
@@ -25,7 +24,7 @@
           "hash": "01e/Qga6a8X9BU9aAxxRww=="
         }
       },
-      "is_incremental": false,
+      "is_incremental": true,
       "version": ""
     },
     {
@@ -37,42 +36,6 @@
           "hash": "JTyfKMhSVHDSCnL7T29MUA=="
         }
       },
-      "is_incremental": false,
-=======
->>>>>>> b5c2507a
-      "version": ""
-    },
-    {
-      "type": "ManagedReference",
-      "source_relative_path": "api/netstandard2.0/System.Runtime.CompilerServices.AsyncMethodBuilderAttribute.yml",
-      "output": {
-        ".html": {
-<<<<<<< HEAD
-          "relative_path": "api/netstandard2.0/UnityFx.Async.AsyncCompletionSource-1.html",
-          "hash": "yaU6+AYtbA0iwrEqNT/3Qg=="
-=======
-          "relative_path": "api/netstandard2.0/System.Runtime.CompilerServices.AsyncMethodBuilderAttribute.html",
-          "hash": "01e/Qga6a8X9BU9aAxxRww=="
->>>>>>> b5c2507a
-        }
-      },
-      "is_incremental": true,
-      "version": ""
-    },
-    {
-      "type": "ManagedReference",
-      "source_relative_path": "api/netstandard2.0/System.Runtime.CompilerServices.yml",
-      "output": {
-        ".html": {
-<<<<<<< HEAD
-          "relative_path": "api/netstandard2.0/UnityFx.Async.AsyncCompletionSource.html",
-          "hash": "lvew7JTZWZkawN6PVNNNlw=="
-=======
-          "relative_path": "api/netstandard2.0/System.Runtime.CompilerServices.html",
-          "hash": "JTyfKMhSVHDSCnL7T29MUA=="
->>>>>>> b5c2507a
-        }
-      },
       "is_incremental": true,
       "version": ""
     },
@@ -117,113 +80,92 @@
       "source_relative_path": "api/netstandard2.0/UnityFx.Async.AsyncContinuationOptions.yml",
       "output": {
         ".html": {
-<<<<<<< HEAD
-          "relative_path": "api/netstandard2.0/UnityFx.Async.AsyncExtensions.html",
-          "hash": "76tQECU3SVvGGvM5KRUPNg=="
-=======
           "relative_path": "api/netstandard2.0/UnityFx.Async.AsyncContinuationOptions.html",
           "hash": "R528SsHeRct1mclKghvTDA=="
->>>>>>> b5c2507a
-        }
-      },
-      "is_incremental": false,
-      "version": ""
-    },
-    {
-      "type": "ManagedReference",
-<<<<<<< HEAD
+        }
+      },
+      "is_incremental": false,
+      "version": ""
+    },
+    {
+      "type": "ManagedReference",
+      "source_relative_path": "api/netstandard2.0/UnityFx.Async.AsyncCreationOptions.yml",
+      "output": {
+        ".html": {
+          "relative_path": "api/netstandard2.0/UnityFx.Async.AsyncCreationOptions.html",
+          "hash": "AlaOpNEPJ5BfVGsn/Eaxew=="
+        }
+      },
+      "is_incremental": false,
+      "version": ""
+    },
+    {
+      "type": "ManagedReference",
+      "source_relative_path": "api/netstandard2.0/UnityFx.Async.AsyncExtensions.yml",
+      "output": {
+        ".html": {
+          "relative_path": "api/netstandard2.0/UnityFx.Async.AsyncExtensions.html",
+          "hash": "CUEVcEyRYe1SqXLSYO575w=="
+        }
+      },
+      "is_incremental": false,
+      "version": ""
+    },
+    {
+      "type": "ManagedReference",
       "source_relative_path": "api/netstandard2.0/UnityFx.Async.AsyncOperationStatus.yml",
       "output": {
         ".html": {
           "relative_path": "api/netstandard2.0/UnityFx.Async.AsyncOperationStatus.html",
           "hash": "0EYgOz7u4tT2LO1lsMFVgA=="
-=======
-      "source_relative_path": "api/netstandard2.0/UnityFx.Async.AsyncCreationOptions.yml",
-      "output": {
-        ".html": {
-          "relative_path": "api/netstandard2.0/UnityFx.Async.AsyncCreationOptions.html",
-          "hash": "AlaOpNEPJ5BfVGsn/Eaxew=="
->>>>>>> b5c2507a
-        }
-      },
-      "is_incremental": false,
-      "version": ""
-    },
-    {
-      "type": "ManagedReference",
-<<<<<<< HEAD
-      "source_relative_path": "api/netstandard2.0/UnityFx.Async.AsyncResult-1.yml",
-      "output": {
-        ".html": {
-          "relative_path": "api/netstandard2.0/UnityFx.Async.AsyncResult-1.html",
-          "hash": "+8IsyUdvYAuQ6FSrU8qSRA=="
-=======
-      "source_relative_path": "api/netstandard2.0/UnityFx.Async.AsyncExtensions.yml",
-      "output": {
-        ".html": {
-          "relative_path": "api/netstandard2.0/UnityFx.Async.AsyncExtensions.html",
-          "hash": "CUEVcEyRYe1SqXLSYO575w=="
->>>>>>> b5c2507a
-        }
-      },
-      "is_incremental": false,
-      "version": ""
-    },
-    {
-      "type": "ManagedReference",
-<<<<<<< HEAD
-      "source_relative_path": "api/netstandard2.0/UnityFx.Async.AsyncResult.yml",
-      "output": {
-        ".html": {
-          "relative_path": "api/netstandard2.0/UnityFx.Async.AsyncResult.html",
-          "hash": "dQ6JcN5tEp74Ot6oJwY7bQ=="
-=======
-      "source_relative_path": "api/netstandard2.0/UnityFx.Async.AsyncOperationStatus.yml",
-      "output": {
-        ".html": {
-          "relative_path": "api/netstandard2.0/UnityFx.Async.AsyncOperationStatus.html",
-          "hash": "0EYgOz7u4tT2LO1lsMFVgA=="
->>>>>>> b5c2507a
-        }
-      },
-      "is_incremental": false,
-      "version": ""
-    },
-    {
-      "type": "ManagedReference",
-<<<<<<< HEAD
-      "source_relative_path": "api/netstandard2.0/UnityFx.Async.AsyncUpdateSource.yml",
-      "output": {
-        ".html": {
-          "relative_path": "api/netstandard2.0/UnityFx.Async.AsyncUpdateSource.html",
-          "hash": "0U+Mu8HiaOJlKgtZjJhp9g=="
-=======
+        }
+      },
+      "is_incremental": false,
+      "version": ""
+    },
+    {
+      "type": "ManagedReference",
       "source_relative_path": "api/netstandard2.0/UnityFx.Async.AsyncResult-1.yml",
       "output": {
         ".html": {
           "relative_path": "api/netstandard2.0/UnityFx.Async.AsyncResult-1.html",
           "hash": "Xf463HSKtzMOZ3dphYpCfg=="
->>>>>>> b5c2507a
-        }
-      },
-      "is_incremental": false,
-      "version": ""
-    },
-    {
-      "type": "ManagedReference",
-<<<<<<< HEAD
+        }
+      },
+      "is_incremental": false,
+      "version": ""
+    },
+    {
+      "type": "ManagedReference",
+      "source_relative_path": "api/netstandard2.0/UnityFx.Async.AsyncResult.yml",
+      "output": {
+        ".html": {
+          "relative_path": "api/netstandard2.0/UnityFx.Async.AsyncResult.html",
+          "hash": "jCWVkwR1xMaYQhS/Cevn2g=="
+        }
+      },
+      "is_incremental": false,
+      "version": ""
+    },
+    {
+      "type": "ManagedReference",
+      "source_relative_path": "api/netstandard2.0/UnityFx.Async.AsyncUpdateSource.yml",
+      "output": {
+        ".html": {
+          "relative_path": "api/netstandard2.0/UnityFx.Async.AsyncUpdateSource.html",
+          "hash": "lmnjjIe8yhTyzswY8/LKFw=="
+        }
+      },
+      "is_incremental": false,
+      "version": ""
+    },
+    {
+      "type": "ManagedReference",
       "source_relative_path": "api/netstandard2.0/UnityFx.Async.CompilerServices.AsyncAwaitable-1.yml",
       "output": {
         ".html": {
           "relative_path": "api/netstandard2.0/UnityFx.Async.CompilerServices.AsyncAwaitable-1.html",
           "hash": "ARWhZLCLUQkdQswpZutT2w=="
-=======
-      "source_relative_path": "api/netstandard2.0/UnityFx.Async.AsyncResult.yml",
-      "output": {
-        ".html": {
-          "relative_path": "api/netstandard2.0/UnityFx.Async.AsyncResult.html",
-          "hash": "jCWVkwR1xMaYQhS/Cevn2g=="
->>>>>>> b5c2507a
         }
       },
       "is_incremental": false,
@@ -234,13 +176,8 @@
       "source_relative_path": "api/netstandard2.0/UnityFx.Async.CompilerServices.AsyncAwaitable.yml",
       "output": {
         ".html": {
-<<<<<<< HEAD
           "relative_path": "api/netstandard2.0/UnityFx.Async.CompilerServices.AsyncAwaitable.html",
           "hash": "SS1jB0VINsB7cwHfx2fP5Q=="
-=======
-          "relative_path": "api/netstandard2.0/UnityFx.Async.AsyncUpdateSource.html",
-          "hash": "lmnjjIe8yhTyzswY8/LKFw=="
->>>>>>> b5c2507a
         }
       },
       "is_incremental": false,
@@ -251,13 +188,8 @@
       "source_relative_path": "api/netstandard2.0/UnityFx.Async.CompilerServices.AsyncAwaiter-1.yml",
       "output": {
         ".html": {
-<<<<<<< HEAD
           "relative_path": "api/netstandard2.0/UnityFx.Async.CompilerServices.AsyncAwaiter-1.html",
           "hash": "reyEmVxhnE9Dnrv1xdKpcg=="
-=======
-          "relative_path": "api/netstandard2.0/UnityFx.Async.CompilerServices.AsyncAwaitable-1.html",
-          "hash": "ARWhZLCLUQkdQswpZutT2w=="
->>>>>>> b5c2507a
         }
       },
       "is_incremental": false,
@@ -268,13 +200,8 @@
       "source_relative_path": "api/netstandard2.0/UnityFx.Async.CompilerServices.AsyncAwaiter.yml",
       "output": {
         ".html": {
-<<<<<<< HEAD
           "relative_path": "api/netstandard2.0/UnityFx.Async.CompilerServices.AsyncAwaiter.html",
           "hash": "xRyXGYyvuHVgPztoBFaZcw=="
-=======
-          "relative_path": "api/netstandard2.0/UnityFx.Async.CompilerServices.AsyncAwaitable.html",
-          "hash": "SS1jB0VINsB7cwHfx2fP5Q=="
->>>>>>> b5c2507a
         }
       },
       "is_incremental": false,
@@ -285,13 +212,8 @@
       "source_relative_path": "api/netstandard2.0/UnityFx.Async.CompilerServices.AsyncResultMethodBuilder-1.yml",
       "output": {
         ".html": {
-<<<<<<< HEAD
           "relative_path": "api/netstandard2.0/UnityFx.Async.CompilerServices.AsyncResultMethodBuilder-1.html",
           "hash": "YxAY7nhqK4UKaHeW/4aADA=="
-=======
-          "relative_path": "api/netstandard2.0/UnityFx.Async.CompilerServices.AsyncAwaiter-1.html",
-          "hash": "reyEmVxhnE9Dnrv1xdKpcg=="
->>>>>>> b5c2507a
         }
       },
       "is_incremental": false,
@@ -302,33 +224,6 @@
       "source_relative_path": "api/netstandard2.0/UnityFx.Async.CompilerServices.AsyncResultMethodBuilder.yml",
       "output": {
         ".html": {
-<<<<<<< HEAD
-=======
-          "relative_path": "api/netstandard2.0/UnityFx.Async.CompilerServices.AsyncAwaiter.html",
-          "hash": "xRyXGYyvuHVgPztoBFaZcw=="
-        }
-      },
-      "is_incremental": false,
-      "version": ""
-    },
-    {
-      "type": "ManagedReference",
-      "source_relative_path": "api/netstandard2.0/UnityFx.Async.CompilerServices.AsyncResultMethodBuilder-1.yml",
-      "output": {
-        ".html": {
-          "relative_path": "api/netstandard2.0/UnityFx.Async.CompilerServices.AsyncResultMethodBuilder-1.html",
-          "hash": "YxAY7nhqK4UKaHeW/4aADA=="
-        }
-      },
-      "is_incremental": false,
-      "version": ""
-    },
-    {
-      "type": "ManagedReference",
-      "source_relative_path": "api/netstandard2.0/UnityFx.Async.CompilerServices.AsyncResultMethodBuilder.yml",
-      "output": {
-        ".html": {
->>>>>>> b5c2507a
           "relative_path": "api/netstandard2.0/UnityFx.Async.CompilerServices.AsyncResultMethodBuilder.html",
           "hash": "DZo3BLp4YzPumXTCgRmknQ=="
         }
@@ -357,11 +252,7 @@
           "hash": "7K6VnZYuLxrFGUqnklKe+A=="
         }
       },
-<<<<<<< HEAD
-      "is_incremental": false,
-=======
-      "is_incremental": true,
->>>>>>> b5c2507a
+      "is_incremental": true,
       "version": ""
     },
     {
@@ -502,11 +393,7 @@
       "output": {
         ".html": {
           "relative_path": "api/netstandard2.0/UnityFx.Async.IAsyncOperation-1.html",
-<<<<<<< HEAD
-          "hash": "aRNG/Qwpe8DJB2GLd2xhng=="
-=======
           "hash": "GcctzucJHOF73isj3UQZiQ=="
->>>>>>> b5c2507a
         }
       },
       "is_incremental": false,
@@ -518,11 +405,7 @@
       "output": {
         ".html": {
           "relative_path": "api/netstandard2.0/UnityFx.Async.IAsyncOperation.html",
-<<<<<<< HEAD
-          "hash": "WfG+P0hDjzdKYWNPoHnE9A=="
-=======
           "hash": "PlCXWyCBCQMeDuqdLjg+HQ=="
->>>>>>> b5c2507a
         }
       },
       "is_incremental": false,
@@ -569,13 +452,8 @@
       "source_relative_path": "api/netstandard2.0/UnityFx.Async.Promises.PromiseExtensions.yml",
       "output": {
         ".html": {
-<<<<<<< HEAD
-          "relative_path": "api/netstandard2.0/UnityFx.Async.Promises.AsyncExtensions.html",
-          "hash": "seV8YN+r09xi/4fAe0IixA=="
-=======
           "relative_path": "api/netstandard2.0/UnityFx.Async.Promises.PromiseExtensions.html",
           "hash": "CLri3MhWum8s26bMoTafHQ=="
->>>>>>> b5c2507a
         }
       },
       "is_incremental": false,
@@ -599,11 +477,7 @@
       "output": {
         ".html": {
           "relative_path": "api/netstandard2.0/UnityFx.Async.html",
-<<<<<<< HEAD
-          "hash": "3CwVzj3f2gkUltiS64FpXw=="
-=======
           "hash": "8YT1ZoUsV91gIsLEjkEFXA=="
->>>>>>> b5c2507a
         }
       },
       "is_incremental": false,
@@ -615,11 +489,7 @@
       "output": {
         ".html": {
           "relative_path": "api/toc.html",
-<<<<<<< HEAD
-          "hash": "jeGbOW96F+Ke+Vt+wtEWIw=="
-=======
           "hash": "m7CcDuowFDjZRvDBLW8pCA=="
->>>>>>> b5c2507a
         }
       },
       "is_incremental": false,
@@ -722,19 +592,11 @@
           "details": "Processor TocDocumentProcessor cannot suppport incremental build because the processor doesn't implement ISupportIncrementalDocumentProcessor interface.",
           "incrementalPhase": "build"
         },
-<<<<<<< HEAD
-        "ManagedReferenceDocumentProcessor": {
-          "can_incremental": true,
-          "incrementalPhase": "build"
-        },
-        "ConceptualDocumentProcessor": {
-=======
         "ConceptualDocumentProcessor": {
           "can_incremental": true,
           "incrementalPhase": "build"
         },
         "ManagedReferenceDocumentProcessor": {
->>>>>>> b5c2507a
           "can_incremental": true,
           "incrementalPhase": "build"
         }
