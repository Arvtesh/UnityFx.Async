{
  "homepages": [],
  "source_base_path": "D:/dev/projects/UnityFx.Async/src/DocFx",
  "xrefmap": "xrefmap.yml",
  "files": [
    {
      "type": "Conceptual",
      "source_relative_path": "api/index.md",
      "output": {
        ".html": {
          "relative_path": "api/index.html",
          "hash": "HnrGjvvXCnTYfOTADT5DXQ=="
        }
      },
      "is_incremental": false,
      "version": ""
    },
    {
      "type": "ManagedReference",
      "source_relative_path": "api/netstandard2.0/UnityFx.Async.AsyncCompletionSource-1.yml",
      "output": {
        ".html": {
          "relative_path": "api/netstandard2.0/UnityFx.Async.AsyncCompletionSource-1.html",
<<<<<<< HEAD
          "hash": "1ZkFI2x7SpE5oZDBa0LYKA=="
=======
          "hash": "7gyh2V1utMPzVehsOx85sA=="
>>>>>>> 0b36df9f
        }
      },
      "is_incremental": true,
      "version": ""
    },
    {
      "type": "ManagedReference",
      "source_relative_path": "api/netstandard2.0/UnityFx.Async.AsyncCompletionSource.yml",
      "output": {
        ".html": {
          "relative_path": "api/netstandard2.0/UnityFx.Async.AsyncCompletionSource.html",
<<<<<<< HEAD
          "hash": "PpoeoRHRnw4HFGQGzmkzUQ=="
=======
          "hash": "7a7sOrEkmvl9TrusQJWmew=="
>>>>>>> 0b36df9f
        }
      },
      "is_incremental": true,
      "version": ""
    },
    {
      "type": "ManagedReference",
      "source_relative_path": "api/netstandard2.0/UnityFx.Async.AsyncContinuationOptions.yml",
      "output": {
        ".html": {
          "relative_path": "api/netstandard2.0/UnityFx.Async.AsyncContinuationOptions.html",
          "hash": "RzzErai/8gvh+wPhLB2vwQ=="
        }
      },
      "is_incremental": true,
      "version": ""
    },
    {
      "type": "ManagedReference",
      "source_relative_path": "api/netstandard2.0/UnityFx.Async.AsyncCreationOptions.yml",
      "output": {
        ".html": {
          "relative_path": "api/netstandard2.0/UnityFx.Async.AsyncCreationOptions.html",
<<<<<<< HEAD
          "hash": "YqJPKfTUA9DW1Eal1A+TBA=="
=======
          "hash": "Z2wHHdbA2qinH8PhuNKAEQ=="
>>>>>>> 0b36df9f
        }
      },
      "is_incremental": true,
      "version": ""
    },
    {
      "type": "ManagedReference",
      "source_relative_path": "api/netstandard2.0/UnityFx.Async.AsyncExtensions.AsyncAwaiter-1.yml",
      "output": {
        ".html": {
          "relative_path": "api/netstandard2.0/UnityFx.Async.AsyncExtensions.AsyncAwaiter-1.html",
          "hash": "kNo1FBpnaRxEavd37PQoIg=="
        }
      },
      "is_incremental": true,
      "version": ""
    },
    {
      "type": "ManagedReference",
      "source_relative_path": "api/netstandard2.0/UnityFx.Async.AsyncExtensions.AsyncAwaiter.yml",
      "output": {
        ".html": {
          "relative_path": "api/netstandard2.0/UnityFx.Async.AsyncExtensions.AsyncAwaiter.html",
          "hash": "fgBP4tKO/Bp0eRQsfYloUg=="
        }
      },
      "is_incremental": true,
      "version": ""
    },
    {
      "type": "ManagedReference",
      "source_relative_path": "api/netstandard2.0/UnityFx.Async.AsyncExtensions.ConfiguredAsyncAwaitable-1.yml",
      "output": {
        ".html": {
          "relative_path": "api/netstandard2.0/UnityFx.Async.AsyncExtensions.ConfiguredAsyncAwaitable-1.html",
          "hash": "YKmUv1eaQpIk0Oa49GbXQw=="
        }
      },
      "is_incremental": true,
      "version": ""
    },
    {
      "type": "ManagedReference",
      "source_relative_path": "api/netstandard2.0/UnityFx.Async.AsyncExtensions.ConfiguredAsyncAwaitable.yml",
      "output": {
        ".html": {
          "relative_path": "api/netstandard2.0/UnityFx.Async.AsyncExtensions.ConfiguredAsyncAwaitable.html",
          "hash": "4nqqmTypgH67wlO3JY8KbA=="
        }
      },
      "is_incremental": true,
      "version": ""
    },
    {
      "type": "ManagedReference",
      "source_relative_path": "api/netstandard2.0/UnityFx.Async.AsyncExtensions.yml",
      "output": {
        ".html": {
          "relative_path": "api/netstandard2.0/UnityFx.Async.AsyncExtensions.html",
<<<<<<< HEAD
          "hash": "Nj7moFQpV8mLWw2DGnaFvQ=="
=======
          "hash": "1EhtPsEmd41qCoKUUtwALA=="
>>>>>>> 0b36df9f
        }
      },
      "is_incremental": true,
      "version": ""
    },
    {
      "type": "ManagedReference",
      "source_relative_path": "api/netstandard2.0/UnityFx.Async.AsyncLazy.yml",
      "output": {
        ".html": {
          "relative_path": "api/netstandard2.0/UnityFx.Async.AsyncLazy.html",
<<<<<<< HEAD
          "hash": "Sl8w1BA7yPmrQmReYPKiFg=="
=======
          "hash": "EG99R11A5JG2SLp7sAJ3bg=="
>>>>>>> 0b36df9f
        }
      },
      "is_incremental": true,
      "version": ""
    },
    {
      "type": "ManagedReference",
      "source_relative_path": "api/netstandard2.0/UnityFx.Async.AsyncOperationStatus.yml",
      "output": {
        ".html": {
          "relative_path": "api/netstandard2.0/UnityFx.Async.AsyncOperationStatus.html",
<<<<<<< HEAD
          "hash": "HfZ+U+flGSluEg0PYX0spQ=="
=======
          "hash": "4ITrSyfKATjR1Dm49RvQ3A=="
>>>>>>> 0b36df9f
        }
      },
      "is_incremental": true,
      "version": ""
    },
    {
      "type": "ManagedReference",
      "source_relative_path": "api/netstandard2.0/UnityFx.Async.AsyncResult-1.yml",
      "output": {
        ".html": {
          "relative_path": "api/netstandard2.0/UnityFx.Async.AsyncResult-1.html",
<<<<<<< HEAD
          "hash": "QPSRTHjgldWkhucyEFd6fA=="
=======
          "hash": "8MROybg2WagZNClo2KBorg=="
>>>>>>> 0b36df9f
        }
      },
      "is_incremental": true,
      "version": ""
    },
    {
      "type": "ManagedReference",
      "source_relative_path": "api/netstandard2.0/UnityFx.Async.AsyncResult.yml",
      "output": {
        ".html": {
          "relative_path": "api/netstandard2.0/UnityFx.Async.AsyncResult.html",
<<<<<<< HEAD
          "hash": "76I+9kUOVVeuj/zoOl6dPQ=="
=======
          "hash": "R5c6jWhJxIs8s0X7yN5JGw=="
>>>>>>> 0b36df9f
        }
      },
      "is_incremental": true,
      "version": ""
    },
    {
      "type": "ManagedReference",
      "source_relative_path": "api/netstandard2.0/UnityFx.Async.AsyncResultQueue-1.yml",
      "output": {
        ".html": {
          "relative_path": "api/netstandard2.0/UnityFx.Async.AsyncResultQueue-1.html",
<<<<<<< HEAD
          "hash": "eh2udEDmwTzFyOcWMleI+w=="
=======
          "hash": "sUx9o04aBB+fCPrenAVlXQ=="
>>>>>>> 0b36df9f
        }
      },
      "is_incremental": true,
      "version": ""
    },
    {
      "type": "ManagedReference",
      "source_relative_path": "api/netstandard2.0/UnityFx.Async.AsyncUpdateSource.yml",
      "output": {
        ".html": {
          "relative_path": "api/netstandard2.0/UnityFx.Async.AsyncUpdateSource.html",
<<<<<<< HEAD
          "hash": "kDf8fZkUw9cMJ0jnGG0IHw=="
=======
          "hash": "zHCWTawQfDoSHfN4Na1mGw=="
>>>>>>> 0b36df9f
        }
      },
      "is_incremental": true,
      "version": ""
    },
    {
      "type": "ManagedReference",
      "source_relative_path": "api/netstandard2.0/UnityFx.Async.IAsyncCancellable.yml",
      "output": {
        ".html": {
          "relative_path": "api/netstandard2.0/UnityFx.Async.IAsyncCancellable.html",
<<<<<<< HEAD
          "hash": "z48025NnAbXlj7wyLcaaiw=="
=======
          "hash": "wgp460yusCcy8G5kwKKO1w=="
>>>>>>> 0b36df9f
        }
      },
      "is_incremental": true,
      "version": ""
    },
    {
      "type": "ManagedReference",
      "source_relative_path": "api/netstandard2.0/UnityFx.Async.IAsyncCompletionSource-1.yml",
      "output": {
        ".html": {
          "relative_path": "api/netstandard2.0/UnityFx.Async.IAsyncCompletionSource-1.html",
          "hash": "LW0cxRibCjbxsPrqbIxLlA=="
        }
      },
      "is_incremental": true,
      "version": ""
    },
    {
      "type": "ManagedReference",
      "source_relative_path": "api/netstandard2.0/UnityFx.Async.IAsyncCompletionSource.yml",
      "output": {
        ".html": {
          "relative_path": "api/netstandard2.0/UnityFx.Async.IAsyncCompletionSource.html",
          "hash": "7Io3f8YyTDPWueSyjwTJXA=="
        }
      },
      "is_incremental": true,
      "version": ""
    },
    {
      "type": "ManagedReference",
      "source_relative_path": "api/netstandard2.0/UnityFx.Async.IAsyncContinuation.yml",
      "output": {
        ".html": {
          "relative_path": "api/netstandard2.0/UnityFx.Async.IAsyncContinuation.html",
<<<<<<< HEAD
          "hash": "s81hewYNWKru7AolFjlL0Q=="
=======
          "hash": "4wiUWq91bz1ED6Z8K9Qqtw=="
>>>>>>> 0b36df9f
        }
      },
      "is_incremental": true,
      "version": ""
    },
    {
      "type": "ManagedReference",
      "source_relative_path": "api/netstandard2.0/UnityFx.Async.IAsyncOperation-1.yml",
      "output": {
        ".html": {
          "relative_path": "api/netstandard2.0/UnityFx.Async.IAsyncOperation-1.html",
<<<<<<< HEAD
          "hash": "1WmxHfUNfHVpETtQDKSC9Q=="
=======
          "hash": "/F2+ok1HWnI5WD1aoDAzZA=="
>>>>>>> 0b36df9f
        }
      },
      "is_incremental": true,
      "version": ""
    },
    {
      "type": "ManagedReference",
      "source_relative_path": "api/netstandard2.0/UnityFx.Async.IAsyncOperation.yml",
      "output": {
        ".html": {
          "relative_path": "api/netstandard2.0/UnityFx.Async.IAsyncOperation.html",
<<<<<<< HEAD
          "hash": "MxQNjCRIry+w7PK1WDjZSw=="
=======
          "hash": "XD7cVtqBttbMAj8ptThjkg=="
>>>>>>> 0b36df9f
        }
      },
      "is_incremental": true,
      "version": ""
    },
    {
      "type": "ManagedReference",
      "source_relative_path": "api/netstandard2.0/UnityFx.Async.IAsyncOperationEvents.yml",
      "output": {
        ".html": {
          "relative_path": "api/netstandard2.0/UnityFx.Async.IAsyncOperationEvents.html",
<<<<<<< HEAD
          "hash": "39PQ8WCj48H9xDxB5yIRow=="
=======
          "hash": "7CxvOkhSh1Y5yWFhZOfwLw=="
>>>>>>> 0b36df9f
        }
      },
      "is_incremental": true,
      "version": ""
    },
    {
      "type": "ManagedReference",
      "source_relative_path": "api/netstandard2.0/UnityFx.Async.IAsyncUpdatable.yml",
      "output": {
        ".html": {
          "relative_path": "api/netstandard2.0/UnityFx.Async.IAsyncUpdatable.html",
          "hash": "PUipJQ3cPU4tPfEIeNSA4w=="
        }
      },
      "is_incremental": true,
      "version": ""
    },
    {
      "type": "ManagedReference",
      "source_relative_path": "api/netstandard2.0/UnityFx.Async.IAsyncUpdateSource.yml",
      "output": {
        ".html": {
          "relative_path": "api/netstandard2.0/UnityFx.Async.IAsyncUpdateSource.html",
          "hash": "mI5VENTJBdpNejaukJeuzQ=="
        }
      },
      "is_incremental": true,
      "version": ""
    },
    {
      "type": "ManagedReference",
      "source_relative_path": "api/netstandard2.0/UnityFx.Async.Promises.AsyncExtensions.yml",
      "output": {
        ".html": {
          "relative_path": "api/netstandard2.0/UnityFx.Async.Promises.AsyncExtensions.html",
          "hash": "SeAVH2xITHtPUqtV7JTf4A=="
        }
      },
      "is_incremental": true,
      "version": ""
    },
    {
      "type": "ManagedReference",
      "source_relative_path": "api/netstandard2.0/UnityFx.Async.Promises.yml",
      "output": {
        ".html": {
          "relative_path": "api/netstandard2.0/UnityFx.Async.Promises.html",
          "hash": "MQtrZETDd9KNNRYJB4yZhQ=="
        }
      },
      "is_incremental": true,
      "version": ""
    },
    {
      "type": "ManagedReference",
      "source_relative_path": "api/netstandard2.0/UnityFx.Async.yml",
      "output": {
        ".html": {
          "relative_path": "api/netstandard2.0/UnityFx.Async.html",
<<<<<<< HEAD
          "hash": "qYh7rFIFBE3S7NWYqh5NLQ=="
=======
          "hash": "HfWuX5nCf2qEH/U1yVW6GQ=="
>>>>>>> 0b36df9f
        }
      },
      "is_incremental": true,
      "version": ""
    },
    {
      "type": "Toc",
      "source_relative_path": "api/toc.yml",
      "output": {
        ".html": {
          "relative_path": "api/toc.html",
          "hash": "P3K8WgqNMmHGSO7UFLpbpw=="
        }
      },
      "is_incremental": false,
      "version": ""
    },
    {
      "type": "Conceptual",
      "source_relative_path": "articles/docs.md",
      "output": {
        ".html": {
          "relative_path": "articles/docs.html",
          "hash": "49oTrwr7bYeSqtv9RJgUNw=="
        }
      },
      "is_incremental": false,
      "version": ""
    },
    {
      "type": "Conceptual",
      "source_relative_path": "articles/getting_started.md",
      "output": {
        ".html": {
          "relative_path": "articles/getting_started.html",
          "hash": "0vjoCqI4zLoNwyvcJxQ7WQ=="
        }
      },
      "is_incremental": false,
      "version": ""
    },
    {
      "type": "Conceptual",
      "source_relative_path": "articles/intro.md",
      "output": {
        ".html": {
          "relative_path": "articles/intro.html",
          "hash": "GzGvRhR3fw4/TDdcfdoPmQ=="
        }
      },
      "is_incremental": false,
      "version": ""
    },
    {
      "type": "Conceptual",
      "source_relative_path": "articles/support.md",
      "output": {
        ".html": {
          "relative_path": "articles/support.html",
          "hash": "65NgzBOR77XhmHuTQaFNfA=="
        }
      },
      "is_incremental": false,
      "version": ""
    },
    {
      "type": "Toc",
      "source_relative_path": "articles/toc.yml",
      "output": {
        ".html": {
          "relative_path": "articles/toc.html",
          "hash": "Q35MKLvp4tQZvi7RFlZmbg=="
        }
      },
      "is_incremental": false,
      "version": ""
    },
    {
      "type": "Conceptual",
      "source_relative_path": "index.md",
      "output": {
        ".html": {
          "relative_path": "index.html",
          "hash": "9KwtWQDaDsaHuXNBdSUE6w=="
        }
      },
      "is_incremental": false,
      "version": ""
    },
    {
      "type": "Toc",
      "source_relative_path": "toc.yml",
      "output": {
        ".html": {
          "relative_path": "toc.html",
          "hash": "hrKzHHyE+YIxYb/kx2ZvUg=="
        }
      },
      "is_incremental": false,
      "version": ""
    }
  ],
  "incremental_info": [
    {
      "status": {
        "can_incremental": false,
        "details": "Cannot build incrementally because docfx version changed from 2.36.2.0 to 2.37.2.0.",
        "incrementalPhase": "build"
      },
      "processors": {
<<<<<<< HEAD
=======
        "TocDocumentProcessor": {
          "can_incremental": false,
          "details": "Processor TocDocumentProcessor cannot support incremental build because the processor doesn't implement ISupportIncrementalDocumentProcessor interface.",
          "incrementalPhase": "build"
        },
>>>>>>> 0b36df9f
        "ConceptualDocumentProcessor": {
          "can_incremental": false,
          "incrementalPhase": "build"
        },
        "ManagedReferenceDocumentProcessor": {
          "can_incremental": false,
          "incrementalPhase": "build"
        },
        "TocDocumentProcessor": {
          "can_incremental": false,
          "details": "Processor TocDocumentProcessor cannot suppport incremental build because the processor doesn't implement ISupportIncrementalDocumentProcessor interface.",
          "incrementalPhase": "build"
        }
      }
    },
    {
      "status": {
        "can_incremental": true,
        "details": "Can support incremental post processing.",
        "incrementalPhase": "postProcessing"
      },
      "processors": {}
    }
  ],
  "version_info": {},
  "groups": [
    {
      "xrefmap": "xrefmap.yml"
    }
  ]
}<|MERGE_RESOLUTION|>--- conflicted
+++ resolved
@@ -1,6 +1,6 @@
 {
   "homepages": [],
-  "source_base_path": "D:/dev/projects/UnityFx.Async/src/DocFx",
+  "source_base_path": "D:/Dev/Projects/UnityFx.Async/src/DocFx",
   "xrefmap": "xrefmap.yml",
   "files": [
     {
@@ -9,7 +9,7 @@
       "output": {
         ".html": {
           "relative_path": "api/index.html",
-          "hash": "HnrGjvvXCnTYfOTADT5DXQ=="
+          "hash": "XYcY86a8acwR99/GhrqUSQ=="
         }
       },
       "is_incremental": false,
@@ -21,14 +21,10 @@
       "output": {
         ".html": {
           "relative_path": "api/netstandard2.0/UnityFx.Async.AsyncCompletionSource-1.html",
-<<<<<<< HEAD
-          "hash": "1ZkFI2x7SpE5oZDBa0LYKA=="
-=======
-          "hash": "7gyh2V1utMPzVehsOx85sA=="
->>>>>>> 0b36df9f
-        }
-      },
-      "is_incremental": true,
+          "hash": "isPAolKZItsJmR4efPSfEQ=="
+        }
+      },
+      "is_incremental": false,
       "version": ""
     },
     {
@@ -37,14 +33,22 @@
       "output": {
         ".html": {
           "relative_path": "api/netstandard2.0/UnityFx.Async.AsyncCompletionSource.html",
-<<<<<<< HEAD
-          "hash": "PpoeoRHRnw4HFGQGzmkzUQ=="
-=======
-          "hash": "7a7sOrEkmvl9TrusQJWmew=="
->>>>>>> 0b36df9f
-        }
-      },
-      "is_incremental": true,
+          "hash": "/VaQ8+L/Bvg2aaxvkEqOMA=="
+        }
+      },
+      "is_incremental": false,
+      "version": ""
+    },
+    {
+      "type": "ManagedReference",
+      "source_relative_path": "api/netstandard2.0/UnityFx.Async.AsyncContinuationContext.yml",
+      "output": {
+        ".html": {
+          "relative_path": "api/netstandard2.0/UnityFx.Async.AsyncContinuationContext.html",
+          "hash": "0/ToHBnh8EnFX7ltozNBUA=="
+        }
+      },
+      "is_incremental": false,
       "version": ""
     },
     {
@@ -53,10 +57,10 @@
       "output": {
         ".html": {
           "relative_path": "api/netstandard2.0/UnityFx.Async.AsyncContinuationOptions.html",
-          "hash": "RzzErai/8gvh+wPhLB2vwQ=="
-        }
-      },
-      "is_incremental": true,
+          "hash": "pBcfS4vPZ6Cvj3ktbAmyqg=="
+        }
+      },
+      "is_incremental": false,
       "version": ""
     },
     {
@@ -65,62 +69,10 @@
       "output": {
         ".html": {
           "relative_path": "api/netstandard2.0/UnityFx.Async.AsyncCreationOptions.html",
-<<<<<<< HEAD
-          "hash": "YqJPKfTUA9DW1Eal1A+TBA=="
-=======
-          "hash": "Z2wHHdbA2qinH8PhuNKAEQ=="
->>>>>>> 0b36df9f
-        }
-      },
-      "is_incremental": true,
-      "version": ""
-    },
-    {
-      "type": "ManagedReference",
-      "source_relative_path": "api/netstandard2.0/UnityFx.Async.AsyncExtensions.AsyncAwaiter-1.yml",
-      "output": {
-        ".html": {
-          "relative_path": "api/netstandard2.0/UnityFx.Async.AsyncExtensions.AsyncAwaiter-1.html",
-          "hash": "kNo1FBpnaRxEavd37PQoIg=="
-        }
-      },
-      "is_incremental": true,
-      "version": ""
-    },
-    {
-      "type": "ManagedReference",
-      "source_relative_path": "api/netstandard2.0/UnityFx.Async.AsyncExtensions.AsyncAwaiter.yml",
-      "output": {
-        ".html": {
-          "relative_path": "api/netstandard2.0/UnityFx.Async.AsyncExtensions.AsyncAwaiter.html",
-          "hash": "fgBP4tKO/Bp0eRQsfYloUg=="
-        }
-      },
-      "is_incremental": true,
-      "version": ""
-    },
-    {
-      "type": "ManagedReference",
-      "source_relative_path": "api/netstandard2.0/UnityFx.Async.AsyncExtensions.ConfiguredAsyncAwaitable-1.yml",
-      "output": {
-        ".html": {
-          "relative_path": "api/netstandard2.0/UnityFx.Async.AsyncExtensions.ConfiguredAsyncAwaitable-1.html",
-          "hash": "YKmUv1eaQpIk0Oa49GbXQw=="
-        }
-      },
-      "is_incremental": true,
-      "version": ""
-    },
-    {
-      "type": "ManagedReference",
-      "source_relative_path": "api/netstandard2.0/UnityFx.Async.AsyncExtensions.ConfiguredAsyncAwaitable.yml",
-      "output": {
-        ".html": {
-          "relative_path": "api/netstandard2.0/UnityFx.Async.AsyncExtensions.ConfiguredAsyncAwaitable.html",
-          "hash": "4nqqmTypgH67wlO3JY8KbA=="
-        }
-      },
-      "is_incremental": true,
+          "hash": "AlaOpNEPJ5BfVGsn/Eaxew=="
+        }
+      },
+      "is_incremental": false,
       "version": ""
     },
     {
@@ -129,14 +81,10 @@
       "output": {
         ".html": {
           "relative_path": "api/netstandard2.0/UnityFx.Async.AsyncExtensions.html",
-<<<<<<< HEAD
-          "hash": "Nj7moFQpV8mLWw2DGnaFvQ=="
-=======
-          "hash": "1EhtPsEmd41qCoKUUtwALA=="
->>>>>>> 0b36df9f
-        }
-      },
-      "is_incremental": true,
+          "hash": "VDbbXOS8jWV23pqhTKWF9A=="
+        }
+      },
+      "is_incremental": false,
       "version": ""
     },
     {
@@ -145,14 +93,10 @@
       "output": {
         ".html": {
           "relative_path": "api/netstandard2.0/UnityFx.Async.AsyncLazy.html",
-<<<<<<< HEAD
-          "hash": "Sl8w1BA7yPmrQmReYPKiFg=="
-=======
-          "hash": "EG99R11A5JG2SLp7sAJ3bg=="
->>>>>>> 0b36df9f
-        }
-      },
-      "is_incremental": true,
+          "hash": "h6a9wmq9Z60/3PQFXZ83aQ=="
+        }
+      },
+      "is_incremental": false,
       "version": ""
     },
     {
@@ -161,14 +105,10 @@
       "output": {
         ".html": {
           "relative_path": "api/netstandard2.0/UnityFx.Async.AsyncOperationStatus.html",
-<<<<<<< HEAD
-          "hash": "HfZ+U+flGSluEg0PYX0spQ=="
-=======
-          "hash": "4ITrSyfKATjR1Dm49RvQ3A=="
->>>>>>> 0b36df9f
-        }
-      },
-      "is_incremental": true,
+          "hash": "0EYgOz7u4tT2LO1lsMFVgA=="
+        }
+      },
+      "is_incremental": false,
       "version": ""
     },
     {
@@ -177,14 +117,10 @@
       "output": {
         ".html": {
           "relative_path": "api/netstandard2.0/UnityFx.Async.AsyncResult-1.html",
-<<<<<<< HEAD
-          "hash": "QPSRTHjgldWkhucyEFd6fA=="
-=======
-          "hash": "8MROybg2WagZNClo2KBorg=="
->>>>>>> 0b36df9f
-        }
-      },
-      "is_incremental": true,
+          "hash": "oS8dV2L6+Y19l5juOeL9Bg=="
+        }
+      },
+      "is_incremental": false,
       "version": ""
     },
     {
@@ -193,14 +129,10 @@
       "output": {
         ".html": {
           "relative_path": "api/netstandard2.0/UnityFx.Async.AsyncResult.html",
-<<<<<<< HEAD
-          "hash": "76I+9kUOVVeuj/zoOl6dPQ=="
-=======
-          "hash": "R5c6jWhJxIs8s0X7yN5JGw=="
->>>>>>> 0b36df9f
-        }
-      },
-      "is_incremental": true,
+          "hash": "m3kETpBqhUjEwCSNxp6zXA=="
+        }
+      },
+      "is_incremental": false,
       "version": ""
     },
     {
@@ -209,14 +141,10 @@
       "output": {
         ".html": {
           "relative_path": "api/netstandard2.0/UnityFx.Async.AsyncResultQueue-1.html",
-<<<<<<< HEAD
-          "hash": "eh2udEDmwTzFyOcWMleI+w=="
-=======
-          "hash": "sUx9o04aBB+fCPrenAVlXQ=="
->>>>>>> 0b36df9f
-        }
-      },
-      "is_incremental": true,
+          "hash": "VJORO4UqvKBdGKP6y4Y2Kg=="
+        }
+      },
+      "is_incremental": false,
       "version": ""
     },
     {
@@ -225,14 +153,70 @@
       "output": {
         ".html": {
           "relative_path": "api/netstandard2.0/UnityFx.Async.AsyncUpdateSource.html",
-<<<<<<< HEAD
-          "hash": "kDf8fZkUw9cMJ0jnGG0IHw=="
-=======
-          "hash": "zHCWTawQfDoSHfN4Na1mGw=="
->>>>>>> 0b36df9f
-        }
-      },
-      "is_incremental": true,
+          "hash": "kZzUCsedhsfOHtzJKtpC5Q=="
+        }
+      },
+      "is_incremental": false,
+      "version": ""
+    },
+    {
+      "type": "ManagedReference",
+      "source_relative_path": "api/netstandard2.0/UnityFx.Async.CompilerServices.AsyncAwaitable-1.yml",
+      "output": {
+        ".html": {
+          "relative_path": "api/netstandard2.0/UnityFx.Async.CompilerServices.AsyncAwaitable-1.html",
+          "hash": "KVVCd+8I0hzPZsZJLxB0vQ=="
+        }
+      },
+      "is_incremental": false,
+      "version": ""
+    },
+    {
+      "type": "ManagedReference",
+      "source_relative_path": "api/netstandard2.0/UnityFx.Async.CompilerServices.AsyncAwaitable.yml",
+      "output": {
+        ".html": {
+          "relative_path": "api/netstandard2.0/UnityFx.Async.CompilerServices.AsyncAwaitable.html",
+          "hash": "Y3sb5h+z/MQ8C9V8u40/MA=="
+        }
+      },
+      "is_incremental": false,
+      "version": ""
+    },
+    {
+      "type": "ManagedReference",
+      "source_relative_path": "api/netstandard2.0/UnityFx.Async.CompilerServices.AsyncAwaiter-1.yml",
+      "output": {
+        ".html": {
+          "relative_path": "api/netstandard2.0/UnityFx.Async.CompilerServices.AsyncAwaiter-1.html",
+          "hash": "KAfI1SScwbwoJT8wCpNTDw=="
+        }
+      },
+      "is_incremental": false,
+      "version": ""
+    },
+    {
+      "type": "ManagedReference",
+      "source_relative_path": "api/netstandard2.0/UnityFx.Async.CompilerServices.AsyncAwaiter.yml",
+      "output": {
+        ".html": {
+          "relative_path": "api/netstandard2.0/UnityFx.Async.CompilerServices.AsyncAwaiter.html",
+          "hash": "VHEOdiKV2b+98I8BVz2N5g=="
+        }
+      },
+      "is_incremental": false,
+      "version": ""
+    },
+    {
+      "type": "ManagedReference",
+      "source_relative_path": "api/netstandard2.0/UnityFx.Async.CompilerServices.yml",
+      "output": {
+        ".html": {
+          "relative_path": "api/netstandard2.0/UnityFx.Async.CompilerServices.html",
+          "hash": "ILSumEKItn+lANeI2yrPyA=="
+        }
+      },
+      "is_incremental": false,
       "version": ""
     },
     {
@@ -241,14 +225,10 @@
       "output": {
         ".html": {
           "relative_path": "api/netstandard2.0/UnityFx.Async.IAsyncCancellable.html",
-<<<<<<< HEAD
           "hash": "z48025NnAbXlj7wyLcaaiw=="
-=======
-          "hash": "wgp460yusCcy8G5kwKKO1w=="
->>>>>>> 0b36df9f
-        }
-      },
-      "is_incremental": true,
+        }
+      },
+      "is_incremental": false,
       "version": ""
     },
     {
@@ -257,10 +237,10 @@
       "output": {
         ".html": {
           "relative_path": "api/netstandard2.0/UnityFx.Async.IAsyncCompletionSource-1.html",
-          "hash": "LW0cxRibCjbxsPrqbIxLlA=="
-        }
-      },
-      "is_incremental": true,
+          "hash": "7FnNcGDzpPs1TPPrgiFtQA=="
+        }
+      },
+      "is_incremental": false,
       "version": ""
     },
     {
@@ -269,10 +249,10 @@
       "output": {
         ".html": {
           "relative_path": "api/netstandard2.0/UnityFx.Async.IAsyncCompletionSource.html",
-          "hash": "7Io3f8YyTDPWueSyjwTJXA=="
-        }
-      },
-      "is_incremental": true,
+          "hash": "wIGIrT4MfmucX4XR2b5AGg=="
+        }
+      },
+      "is_incremental": false,
       "version": ""
     },
     {
@@ -281,14 +261,10 @@
       "output": {
         ".html": {
           "relative_path": "api/netstandard2.0/UnityFx.Async.IAsyncContinuation.html",
-<<<<<<< HEAD
-          "hash": "s81hewYNWKru7AolFjlL0Q=="
-=======
-          "hash": "4wiUWq91bz1ED6Z8K9Qqtw=="
->>>>>>> 0b36df9f
-        }
-      },
-      "is_incremental": true,
+          "hash": "sEJwCWgMfWeizGlE0FFl7Q=="
+        }
+      },
+      "is_incremental": false,
       "version": ""
     },
     {
@@ -297,14 +273,10 @@
       "output": {
         ".html": {
           "relative_path": "api/netstandard2.0/UnityFx.Async.IAsyncOperation-1.html",
-<<<<<<< HEAD
-          "hash": "1WmxHfUNfHVpETtQDKSC9Q=="
-=======
-          "hash": "/F2+ok1HWnI5WD1aoDAzZA=="
->>>>>>> 0b36df9f
-        }
-      },
-      "is_incremental": true,
+          "hash": "OLJwj2UEib9g2EZxc/X52w=="
+        }
+      },
+      "is_incremental": false,
       "version": ""
     },
     {
@@ -313,14 +285,10 @@
       "output": {
         ".html": {
           "relative_path": "api/netstandard2.0/UnityFx.Async.IAsyncOperation.html",
-<<<<<<< HEAD
-          "hash": "MxQNjCRIry+w7PK1WDjZSw=="
-=======
-          "hash": "XD7cVtqBttbMAj8ptThjkg=="
->>>>>>> 0b36df9f
-        }
-      },
-      "is_incremental": true,
+          "hash": "YbcKUYi463SsNxzH8zhGeQ=="
+        }
+      },
+      "is_incremental": false,
       "version": ""
     },
     {
@@ -329,14 +297,10 @@
       "output": {
         ".html": {
           "relative_path": "api/netstandard2.0/UnityFx.Async.IAsyncOperationEvents.html",
-<<<<<<< HEAD
-          "hash": "39PQ8WCj48H9xDxB5yIRow=="
-=======
-          "hash": "7CxvOkhSh1Y5yWFhZOfwLw=="
->>>>>>> 0b36df9f
-        }
-      },
-      "is_incremental": true,
+          "hash": "siBsGgK/MDD2kJ71Zt0NiA=="
+        }
+      },
+      "is_incremental": false,
       "version": ""
     },
     {
@@ -345,10 +309,10 @@
       "output": {
         ".html": {
           "relative_path": "api/netstandard2.0/UnityFx.Async.IAsyncUpdatable.html",
-          "hash": "PUipJQ3cPU4tPfEIeNSA4w=="
-        }
-      },
-      "is_incremental": true,
+          "hash": "ONS0zt9vIagZZtNve3L+RQ=="
+        }
+      },
+      "is_incremental": false,
       "version": ""
     },
     {
@@ -357,10 +321,10 @@
       "output": {
         ".html": {
           "relative_path": "api/netstandard2.0/UnityFx.Async.IAsyncUpdateSource.html",
-          "hash": "mI5VENTJBdpNejaukJeuzQ=="
-        }
-      },
-      "is_incremental": true,
+          "hash": "e9VAuj4C0t/PlL0fnUIZlg=="
+        }
+      },
+      "is_incremental": false,
       "version": ""
     },
     {
@@ -369,10 +333,10 @@
       "output": {
         ".html": {
           "relative_path": "api/netstandard2.0/UnityFx.Async.Promises.AsyncExtensions.html",
-          "hash": "SeAVH2xITHtPUqtV7JTf4A=="
-        }
-      },
-      "is_incremental": true,
+          "hash": "QanKAns+toWkqrbCBwjCPA=="
+        }
+      },
+      "is_incremental": false,
       "version": ""
     },
     {
@@ -381,10 +345,10 @@
       "output": {
         ".html": {
           "relative_path": "api/netstandard2.0/UnityFx.Async.Promises.html",
-          "hash": "MQtrZETDd9KNNRYJB4yZhQ=="
-        }
-      },
-      "is_incremental": true,
+          "hash": "70cYJZacH25Z2TFpCNEMxg=="
+        }
+      },
+      "is_incremental": false,
       "version": ""
     },
     {
@@ -393,14 +357,10 @@
       "output": {
         ".html": {
           "relative_path": "api/netstandard2.0/UnityFx.Async.html",
-<<<<<<< HEAD
-          "hash": "qYh7rFIFBE3S7NWYqh5NLQ=="
-=======
-          "hash": "HfWuX5nCf2qEH/U1yVW6GQ=="
->>>>>>> 0b36df9f
-        }
-      },
-      "is_incremental": true,
+          "hash": "RQuuu5MGs5dFuF8+xT5Ktg=="
+        }
+      },
+      "is_incremental": false,
       "version": ""
     },
     {
@@ -409,7 +369,7 @@
       "output": {
         ".html": {
           "relative_path": "api/toc.html",
-          "hash": "P3K8WgqNMmHGSO7UFLpbpw=="
+          "hash": "sYhMprBbbSSAOjWP4xWkFg=="
         }
       },
       "is_incremental": false,
@@ -421,7 +381,7 @@
       "output": {
         ".html": {
           "relative_path": "articles/docs.html",
-          "hash": "49oTrwr7bYeSqtv9RJgUNw=="
+          "hash": "vADrObrdFGrvNu0Q1G5waQ=="
         }
       },
       "is_incremental": false,
@@ -433,7 +393,7 @@
       "output": {
         ".html": {
           "relative_path": "articles/getting_started.html",
-          "hash": "0vjoCqI4zLoNwyvcJxQ7WQ=="
+          "hash": "Lo94bGxS7OlPDbZnqkHgnA=="
         }
       },
       "is_incremental": false,
@@ -445,7 +405,7 @@
       "output": {
         ".html": {
           "relative_path": "articles/intro.html",
-          "hash": "GzGvRhR3fw4/TDdcfdoPmQ=="
+          "hash": "thsS9biqBi22u8EDHPuy2A=="
         }
       },
       "is_incremental": false,
@@ -457,7 +417,7 @@
       "output": {
         ".html": {
           "relative_path": "articles/support.html",
-          "hash": "65NgzBOR77XhmHuTQaFNfA=="
+          "hash": "3IpNKvfctXpe6Tenh2yEOA=="
         }
       },
       "is_incremental": false,
@@ -481,7 +441,7 @@
       "output": {
         ".html": {
           "relative_path": "index.html",
-          "hash": "9KwtWQDaDsaHuXNBdSUE6w=="
+          "hash": "LyNuW+5p2Iu/H7kphvjkIw=="
         }
       },
       "is_incremental": false,
@@ -504,37 +464,29 @@
     {
       "status": {
         "can_incremental": false,
-        "details": "Cannot build incrementally because docfx version changed from 2.36.2.0 to 2.37.2.0.",
+        "details": "Cannot build incrementally because last build info is missing.",
         "incrementalPhase": "build"
       },
       "processors": {
-<<<<<<< HEAD
-=======
         "TocDocumentProcessor": {
           "can_incremental": false,
-          "details": "Processor TocDocumentProcessor cannot support incremental build because the processor doesn't implement ISupportIncrementalDocumentProcessor interface.",
-          "incrementalPhase": "build"
-        },
->>>>>>> 0b36df9f
-        "ConceptualDocumentProcessor": {
-          "can_incremental": false,
+          "details": "Processor TocDocumentProcessor cannot suppport incremental build because the processor doesn't implement ISupportIncrementalDocumentProcessor interface.",
           "incrementalPhase": "build"
         },
         "ManagedReferenceDocumentProcessor": {
           "can_incremental": false,
           "incrementalPhase": "build"
         },
-        "TocDocumentProcessor": {
+        "ConceptualDocumentProcessor": {
           "can_incremental": false,
-          "details": "Processor TocDocumentProcessor cannot suppport incremental build because the processor doesn't implement ISupportIncrementalDocumentProcessor interface.",
           "incrementalPhase": "build"
         }
       }
     },
     {
       "status": {
-        "can_incremental": true,
-        "details": "Can support incremental post processing.",
+        "can_incremental": false,
+        "details": "Cannot support incremental post processing, the reason is: last post processor info is null.",
         "incrementalPhase": "postProcessing"
       },
       "processors": {}
